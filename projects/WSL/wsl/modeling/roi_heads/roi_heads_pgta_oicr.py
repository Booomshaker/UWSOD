--- conflicted
+++ resolved
@@ -205,11 +205,8 @@
         # pgta
         cls.visualize_pgta = cfg.MODEL.PGTA.VISUALIZE
         cls.pgta_loss_weight = cfg.MODEL.PGTA.LOSS_WEIGHT
-<<<<<<< HEAD
         cls.cam_cls_loss_weight = 1.
-=======
         cls.loss_lw_weight = cfg.MODEL.PGTA.LOSS_WEIGHT
->>>>>>> cdf71ae7
 
         return {
             "box_in_features": in_features,
@@ -428,7 +425,6 @@
             pgt_map = torch.max(features_fusion, 1, keepdim=True)[0]   # [N, 1, H, W]
 
             last_feats_norm = F.normalize(last_feats.view(last_feats.shape[0], -1)).view(last_feats.shape[:])   # last feature map normalize: [N, d, H, W]
-<<<<<<< HEAD
             source_map = torch.mean(last_feats_norm, 1, keepdim=True)   # channel-wise avg pool: [N, 1, H, W]
             # source_map = torch.max(last_feats_norm, 1, keepdim=True)[0]   # channel-wise max pool
 
@@ -462,7 +458,6 @@
                 extra_proposals.set('gt_classes', torch.stack(_extra_proposals_num * [proposals[0][0].gt_classes]).squeeze(1))
                 extra_proposals.set('gt_boxes', Boxes(torch.stack(_extra_proposals_num * [proposals[0][0].gt_boxes.tensor]).squeeze(1)))
             proposals[0] = Instances.cat([proposals[0], extra_proposals])
-=======
             # source_map = torch.mean(last_feats_norm, 1, keepdim=True)   # channel-wise avg pool: [N, 1, H, W]
             source_map = torch.max(last_feats_norm, 1, keepdim=True)[0]   # channel-wise max pool
 
@@ -482,7 +477,6 @@
                 sd_box_features.append(_sd_box_feature)
             sd_box_features_pgt = torch.cat(sd_box_features, 1)   # [N, 4, H, W]
             sd_box_features_pgt = torch.max(sd_box_features_pgt, dim=1, keepdim=True)[0].detach()   # [N, 1, H, W]
->>>>>>> cdf71ae7
 
         box_features = self.box_pooler(features[-1:], [x.proposal_boxes for x in proposals])
         objectness_logits = torch.cat([x.objectness_logits + 1 for x in proposals], dim=0)
@@ -550,15 +544,6 @@
                     for proposals_per_image, pred_boxes_per_image in zip(proposals, pred_boxes):
                         proposals_per_image.proposal_boxes = Boxes(pred_boxes_per_image)
 
-            # pgta loss
-<<<<<<< HEAD
-            # cam_cls_loss = F.binary_cross_entropy(cam_pred_class_logits, self.gt_classes_img_oh)
-            # pgta_loss = F.mse_loss(source_map, pgt_map, reduction='sum')
-            # losses.update({
-            #     'loss_pgta': pgta_loss * self.pgta_loss_weight, 
-            #     'loss_cam_cls': cam_cls_loss * self.cam_cls_loss_weight
-            # })
-=======
             if GEN_FORWARD_PGT:
                 pgta_loss = F.mse_loss(source_map, pgt_map, reduction='sum')
                 losses.update({'pgta_loss': pgta_loss * self.pgta_loss_weight})
@@ -567,7 +552,6 @@
                 for i, _sd_box_feature in enumerate(sd_box_features):
                     loss_lw = F.mse_loss(_sd_box_feature, sd_box_features_pgt, reduction='sum') / sd_box_features_pgt.shape[0]
                     losses.update({'loss_lw{}'.format(i): loss_lw * self.loss_lw_weight})
->>>>>>> cdf71ae7
 
             return losses
         else:
